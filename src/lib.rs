extern crate core;

use std::marker::PhantomData;
use std::path::Path;
use std::sync::Arc;

use atlas_common::channel;
use atlas_common::channel::ChannelSyncTx;
use atlas_common::crypto::hash::Digest;
use atlas_common::error::*;
use atlas_common::globals::ReadOnly;
use atlas_common::ordering::{Orderable, SeqNo};
use atlas_common::persistentdb::KVDB;
use atlas_communication::message::StoredMessage;
use atlas_core::ordering_protocol::{DecisionMetadata, ProtocolConsensusDecision, ProtocolMessage, View};
use atlas_core::ordering_protocol::loggable::{OrderProtocolPersistenceHelper, PersistentOrderProtocolTypes, PProof};
use atlas_core::ordering_protocol::networking::serialize::{OrderingProtocolMessage, PermissionedOrderingProtocolMessage};
use atlas_core::persistent_log::{DivisibleStateLog, MonolithicStateLog, OperationMode, OrderingProtocolLog, PersistableStateTransferProtocol, PersistentDecisionLog};
use atlas_core::smr::networking::serialize::DecisionLogMessage;
use atlas_core::smr::smr_decision_log::{DecisionLogPersistenceHelper, DecLog, DecLogMetadata, LoggingDecision, ShareableMessage};
use atlas_core::state_transfer::Checkpoint;
use atlas_core::state_transfer::networking::serialize::StateTransferMessage;
<<<<<<< HEAD
=======
use atlas_smr_application::app::UpdateBatch;
>>>>>>> 085ed76a
use atlas_smr_application::ExecutorHandle;
use atlas_smr_application::serialize::ApplicationData;
use atlas_smr_application::state::divisible_state::DivisibleState;
use atlas_smr_application::state::monolithic_state::MonolithicState;

use crate::backlog::{ConsensusBacklog, ConsensusBackLogHandle};
use crate::worker::{COLUMN_FAMILY_OTHER, COLUMN_FAMILY_PROOFS, PersistentLogWorker, PersistentLogWorkerHandle, PersistentLogWriteStub, write_latest_seq_no};
use crate::worker::divisible_state_worker::{DivStatePersistentLogWorker, PersistentDivStateHandle, PersistentDivStateStub};
use crate::worker::monolithic_worker::{MonStatePersistentLogWorker, PersistentMonolithicStateHandle, PersistentMonolithicStateStub, read_mon_state};

pub mod serialize;
pub mod backlog;
mod worker;
pub mod metrics;

pub mod stateful_logs {
    pub mod monolithic_state;
    pub mod divisible_state;
}

/// The general type for a callback.
/// Callbacks are optional and can be used when you want to
/// execute a function when the logger stops finishes the computation
// pub type CallbackType = Box<dyn FnOnce(Result<ResponseMessage>) + Send>;
pub type CallbackType = ();

pub enum PersistentLogMode<D: ApplicationData> {
    /// The strict log mode is meant to indicate that the consensus can only be finalized and the
    /// requests executed when the replica has all the information persistently stored.
    ///
    /// This allows for all replicas to crash and still be able to recover from their own stored
    /// local state, meaning we can always recover without losing any piece of replied to information
    /// So we have the guarantee that once a request has been replied to, it will never be lost (given f byzantine faults).
    ///
    /// Performance will be dependent on the speed of the datastore as the consensus will only move to the
    /// executing phase once all requests have been successfully stored.
    Strict(ConsensusBackLogHandle<D::Request>),

    /// Optimistic mode relies a lot more on the assumptions that are made by the BFT algorithm in order
    /// to maximize the performance.
    ///
    /// It works by separating the persistent data storage with the consensus algorithm. It relies on
    /// the fact that we only allow for f faults concurrently, so we assume that we can never have a situation
    /// where more than f replicas fail at the same time, so they can always rely on the existence of other
    /// replicas that it can use to rebuild it's state from where it left off.
    ///
    /// One might say this provides no security benefits comparatively to storing information just in RAM (since
    /// we don't have any guarantees on what was actually stored in persistent storage)
    /// however this does provide more performance benefits as we don't have to rebuild the entire state from the
    /// other replicas of the system, which would degrade performance. We can take our incomplete state and
    /// just fill in the blanks using the state transfer algorithm
    Optimistic,

    /// Perform no persistent logging to the database and rely only on the prospect that
    /// We are always able to rebuild our state from other replicas that may be online
    None,
}

pub trait PersistentLogModeTrait: Send {
    fn init_persistent_log<D>(executor: ExecutorHandle<D>) -> PersistentLogMode<D>
        where
            D: ApplicationData + 'static;
}

///Strict log mode initializer
pub struct StrictPersistentLog;

impl PersistentLogModeTrait for StrictPersistentLog {
    fn init_persistent_log<D>(executor: ExecutorHandle<D>) -> PersistentLogMode<D>
        where
            D: ApplicationData + 'static,
    {
        let handle = ConsensusBacklog::init_backlog(executor);

        PersistentLogMode::Strict(handle)
    }
}

///Optimistic log mode initializer
pub struct OptimisticPersistentLog;

impl PersistentLogModeTrait for OptimisticPersistentLog {
    fn init_persistent_log<D: ApplicationData + 'static>(_: ExecutorHandle<D>) -> PersistentLogMode<D> {
        PersistentLogMode::Optimistic
    }
}

pub struct NoPersistentLog;

impl PersistentLogModeTrait for NoPersistentLog {
    fn init_persistent_log<D>(_: ExecutorHandle<D>) -> PersistentLogMode<D> where D: ApplicationData + 'static {
        PersistentLogMode::None
    }
}

///TODO: Handle sequence numbers that loop the u32 range.
/// This is the main reference to the persistent log, used to push data to it
pub struct PersistentLog<D: ApplicationData,
    OPM: OrderingProtocolMessage<D>,
    POPT: PersistentOrderProtocolTypes<D, OPM>,
    LS: DecisionLogMessage<D, OPM, POPT>,
    POP: PermissionedOrderingProtocolMessage,
    STM: StateTransferMessage>
{
    persistency_mode: PersistentLogMode<D>,

    // A handle for the persistent log workers (each with his own thread)
    worker_handle: Arc<PersistentLogWorkerHandle<D, OPM, POPT, POP, LS>>,

    p: PhantomData<STM>,
    ///The persistent KV-DB to be used
    db: KVDB,
}


/// The type of the installed state information
pub type InstallState<D, OPM: OrderingProtocolMessage<D>,
    POPT: PersistentOrderProtocolTypes<D, OPM>,
    LS: DecisionLogMessage<D, OPM, POPT>, > = (
    //The decision log that comes after that state
    DecLog<D, OPM, POPT, LS>,
);

/// Work messages for the persistent log workers
pub enum PWMessage<D, OPM: OrderingProtocolMessage<D>,
    POPT: PersistentOrderProtocolTypes<D, OPM>,
    POP: PermissionedOrderingProtocolMessage,
    LS: DecisionLogMessage<D, OPM, POPT>> {
    //Persist a new view into the persistent storage
    View(View<POP>),

    //Persist a new sequence number as the consensus instance has been committed and is therefore ready to be persisted
    Committed(SeqNo),

    // The decision log has been checkpointed, we have to delete all of the proofs
    // Until that sequence number
    DecisionLogCheckpointed(SeqNo),

    // Persist the metadata for a given decision
    ProofMetadata(DecisionMetadata<D, OPM>),

    //Persist a given message into storage
    Message(ShareableMessage<ProtocolMessage<D, OPM>>),

    //Remove all associated stored messages for this given seq number
    Invalidate(SeqNo),

    // Register a proof of the decision log
    Proof(PProof<D, OPM, POPT>),
    // Decision log metadata
    DecisionLogMetadata(DecLogMetadata<D, OPM, POPT, LS>),
    //Install a recovery state received from CST or produced by us
    InstallState(InstallState<D, OPM, POPT, LS>),

    /// Register a new receiver for messages sent by the persistency workers
    RegisterCallbackReceiver(ChannelSyncTx<ResponseMessage>),
}


/// Messages sent by the persistency workers to notify the registered receivers
#[derive(Clone)]
pub enum ResponseMessage {
    ///Notify that we have persisted the view with the given sequence number
    ViewPersisted(SeqNo),

    ///Notifies that we have persisted the sequence number that has been persisted (Only the actual sequence number)
    /// Not related to actually persisting messages
    CommittedPersisted(SeqNo),
    // The decision log checkpoint has been persisted (all
    // proofs up to that sequence number have been deleted)
    DecisionLogCheckpointPersisted(SeqNo),
    // Notifies that the metadata for a given seq no has been persisted
    WroteMetadata(SeqNo),
    ///Notifies that a message with a given SeqNo and a given unique identifier for the message
    /// TODO: Decide this unique identifier
    WroteMessage(SeqNo, Digest),
    // Notifies that the state has been successfully installed and returns
    InstalledState(SeqNo),
    /// Notifies that all messages relating to the given sequence number have been destroyed
    InvalidationPersisted(SeqNo),
    /// Notifies that the given checkpoint was persisted into the database
    Checkpointed(SeqNo),
    /*
    WroteParts(Vec<Digest>),

    WroteDescriptor(SeqNo),

    WrotePartsAndDescriptor(SeqNo, Vec<Digest>),*/

    // Stored the proof with the given sequence
    Proof(SeqNo),

    RegisteredCallback,
}

/// Messages that are sent to the logging thread to log specific requests
pub(crate) type ChannelMsg<D, OPM: OrderingProtocolMessage<D>,
    POPT: PersistentOrderProtocolTypes<D, OPM>,
    POP: PermissionedOrderingProtocolMessage,
    LS: DecisionLogMessage<D, OPM, POPT>> = (PWMessage<D, OPM, POPT, POP, LS>, Option<CallbackType>);

impl<D, OPM, POPT, LS, POP, STM> PersistentLog<D, OPM, POPT, LS, POP, STM>
    where D: ApplicationData + 'static,
          OPM: OrderingProtocolMessage<D> + 'static,
          POPT: PersistentOrderProtocolTypes<D, OPM> + 'static,
          LS: DecisionLogMessage<D, OPM, POPT> + 'static,
          POP: PermissionedOrderingProtocolMessage + 'static,
          STM: StateTransferMessage + 'static,
{
    fn init_log<K, T, POS, PSP, DLPH>(executor: ExecutorHandle<D>, db_path: K) -> Result<Self>
        where
            K: AsRef<Path>,
            T: PersistentLogModeTrait,
            POS: OrderProtocolPersistenceHelper<D, OPM, POPT> + Send + 'static,
            PSP: PersistableStateTransferProtocol + Send + 'static,
            DLPH: DecisionLogPersistenceHelper<D, OPM, POPT, LS> + 'static
    {
        let mut message_types = POS::message_types();

        let mut prefixes = vec![COLUMN_FAMILY_OTHER, COLUMN_FAMILY_PROOFS];

        prefixes.append(&mut message_types);

        let log_mode = T::init_persistent_log(executor);

        let mut response_txs = vec![];

        match &log_mode {
            PersistentLogMode::Strict(handle) => response_txs.push(handle.logger_tx().clone()),
            _ => {}
        }

        let kvdb = KVDB::new(db_path, prefixes)?;

        let (tx, rx) = channel::new_bounded_sync(1024);

        let worker = PersistentLogWorker::<D, OPM, POPT, POP, LS, PSP, POS, DLPH>::new(rx, response_txs, kvdb.clone());

        match &log_mode {
            PersistentLogMode::Strict(_) | PersistentLogMode::Optimistic => {
                std::thread::Builder::new().name(format!("Persistent log Worker #1"))
                    .spawn(move || {
                        worker.work();
                    }).unwrap();
            }
            _ => {}
        }

        let persistent_log_write_stub = PersistentLogWriteStub { tx };

        let worker_handle = Arc::new(PersistentLogWorkerHandle::new(vec![persistent_log_write_stub]));

        Ok(Self {
            persistency_mode: log_mode,
            worker_handle,
            p: Default::default(),
            db: kvdb,
        })
    }

    pub fn kind(&self) -> &PersistentLogMode<D> {
        &self.persistency_mode
    }
}

impl<D, OPM, POPT, LS, POP, STM> OrderingProtocolLog<D, OPM> for PersistentLog<D, OPM, POPT, LS, POP, STM>
    where D: ApplicationData + 'static,
          OPM: OrderingProtocolMessage<D> + 'static,
          POPT: PersistentOrderProtocolTypes<D, OPM> + 'static,
          LS: DecisionLogMessage<D, OPM, POPT> + 'static,
          POP: PermissionedOrderingProtocolMessage + 'static,
          STM: StateTransferMessage + 'static {
    #[inline]
    fn write_committed_seq_no(&self, write_mode: OperationMode, seq: SeqNo) -> Result<()> {
        match self.persistency_mode {
            PersistentLogMode::Strict(_) | PersistentLogMode::Optimistic => {
                match write_mode {
                    OperationMode::NonBlockingSync(callback) => {
                        self.worker_handle.queue_committed(seq, callback)
                    }
                    OperationMode::BlockingSync => write_latest_seq_no(&self.db, seq),
                }
            }
            PersistentLogMode::None => {
                Ok(())
            }
        }
    }


    #[inline]
    fn write_message(&self, write_mode: OperationMode, msg: ShareableMessage<ProtocolMessage<D, OPM>>) -> Result<()> {
        match self.persistency_mode {
            PersistentLogMode::Strict(_) | PersistentLogMode::Optimistic => {
                match write_mode {
                    OperationMode::NonBlockingSync(callback) => {
                        self.worker_handle.queue_message(msg, callback)
                    }
                    OperationMode::BlockingSync => {
                        todo!()
                    }
                }
            }
            PersistentLogMode::None => {
                Ok(())
            }
        }
    }

    #[inline]
<<<<<<< HEAD
    fn write_decision_metadata(&self, write_mode: OperationMode, metadata: SerProofMetadata<D, OPM>) -> Result<()> {
=======
    fn write_decision_metadata(&self, write_mode: OperationMode, metadata: DecisionMetadata<D, OPM>) -> Result<()> {
>>>>>>> 085ed76a
        match self.persistency_mode {
            PersistentLogMode::Strict(_) | PersistentLogMode::Optimistic => {
                match write_mode {
                    OperationMode::NonBlockingSync(callback) => {
                        self.worker_handle.queue_proof_metadata(metadata, callback)
                    }
                    OperationMode::BlockingSync => {
                        todo!()
                    }
                }
            }
            PersistentLogMode::None => {
                Ok(())
            }
        }
    }


    #[inline]
    fn write_invalidate(&self, write_mode: OperationMode, seq: SeqNo) -> Result<()> {
        match self.persistency_mode {
            PersistentLogMode::Strict(_) | PersistentLogMode::Optimistic => {
                match write_mode {
                    OperationMode::NonBlockingSync(callback) => {
                        self.worker_handle.queue_invalidate(seq, callback)
                    }
                    OperationMode::BlockingSync => {
                        todo!()
                    }
                }
            }
            PersistentLogMode::None => {
                Ok(())
            }
        }
    }
}

impl<D, OPM, POPT, LS, POP, STM> PersistentDecisionLog<D, OPM, POPT, LS> for PersistentLog<D, OPM, POPT, LS, POP, STM>
    where D: ApplicationData + 'static,
          OPM: OrderingProtocolMessage<D> + 'static,
          POPT: PersistentOrderProtocolTypes<D, OPM> + 'static,
          LS: DecisionLogMessage<D, OPM, POPT> + 'static,
          POP: PermissionedOrderingProtocolMessage + 'static,
          STM: StateTransferMessage + 'static {
    fn checkpoint_received(&self, mode: OperationMode, seq: SeqNo) -> Result<()> {
        match self.persistency_mode {
            PersistentLogMode::Strict(_) | PersistentLogMode::Optimistic => {
                match mode {
                    OperationMode::NonBlockingSync(callback) => {
                        self.worker_handle.queue_decision_log_checkpoint(seq, callback)
                    }
                    OperationMode::BlockingSync => {
                        todo!()
                    }
                }
            }
            PersistentLogMode::None => {
                Ok(())
            }
        }
    }

    fn write_proof(&self, write_mode: OperationMode, proof: PProof<D, OPM, POPT>) -> Result<()> {
        match self.persistency_mode {
            PersistentLogMode::Strict(_) | PersistentLogMode::Optimistic => {
                match write_mode {
                    OperationMode::NonBlockingSync(callback) => {
                        self.worker_handle.queue_proof(proof, callback)
                    }
                    OperationMode::BlockingSync => {
                        todo!()
                    }
                }
            }
            PersistentLogMode::None => Ok(())
        }
    }

    fn read_proof(&self, mode: OperationMode, seq: SeqNo) -> Result<Option<PProof<D, OPM, POPT>>> {
        todo!()
    }

    fn read_decision_log(&self, mode: OperationMode) -> Result<Option<DecLog<D, OPM, POPT, LS>>> {
        todo!()
    }

    fn reset_log(&self, mode: OperationMode) -> Result<()> {
        match self.persistency_mode {
            PersistentLogMode::Strict(_) | PersistentLogMode::Optimistic => {
                match mode {
                    OperationMode::NonBlockingSync(_) => {
                        Ok(())
                    }
                    OperationMode::BlockingSync => todo!()
                }
            }
            PersistentLogMode::None => Ok(())
        }
    }

<<<<<<< HEAD
impl<S, D, OPM, SOPM, POP, STM> OrderingProtocolLog<D, OPM> for MonStatePersistentLog<S, D, OPM, SOPM, POP, STM>
    where S: MonolithicState + 'static,
          D: ApplicationData + 'static,
          OPM: OrderingProtocolMessage<D> + 'static,
          SOPM: StatefulOrderProtocolMessage<D, OPM> + 'static,
          POP: PermissionedOrderingProtocolMessage + 'static,
          STM: StateTransferMessage + 'static {
    #[inline]
    fn write_committed_seq_no(&self, write_mode: OperationMode, seq: SeqNo) -> Result<()> {
        self.inner_log.write_committed_seq_no(write_mode, seq)
    }

    #[inline]
    fn write_message(&self, write_mode: OperationMode, msg: Arc<ReadOnly<StoredMessage<LoggableMessage<D, OPM>>>>) -> Result<()> {
        self.inner_log.write_message(write_mode, msg)
    }

    #[inline]
    fn write_decision_metadata(&self, write_mode: OperationMode, metadata: SerProofMetadata<D, OPM>) -> Result<()> {
        self.inner_log.write_decision_metadata(write_mode, metadata)
    }

    #[inline]
    fn write_proof(&self, write_mode: OperationMode, proof: SerProof<D, OPM>) -> Result<()> {
        self.inner_log.write_proof(write_mode, proof)
    }

    #[inline]
    fn write_invalidate(&self, write_mode: OperationMode, seq: SeqNo) -> Result<()> {
        self.inner_log.write_invalidate(write_mode, seq)
    }
}

impl<S, D, OPM, SOPM, POP, STM> StatefulOrderingProtocolLog<D, OPM, SOPM, POP> for MonStatePersistentLog<S, D, OPM, SOPM, POP, STM>
    where S: MonolithicState + 'static,
          D: ApplicationData + 'static,
          OPM: OrderingProtocolMessage<D> + 'static,
          SOPM: StatefulOrderProtocolMessage<D, OPM> + 'static,
          POP: PermissionedOrderingProtocolMessage + 'static,
          STM: StateTransferMessage + 'static {
    #[inline]
    fn write_view_info(&self, write_mode: OperationMode, view_seq: View<POP>) -> Result<()> {
        self.inner_log.write_view_info(write_mode, view_seq)
    }

    fn read_state(&self, write_mode: OperationMode) -> Result<Option<(View<POP>, DecLog<D, OPM, SOPM>)>> {
        self.inner_log.read_state(write_mode)
    }

    fn write_install_state(&self, write_mode: OperationMode, view: View<POP>, dec_log: DecLog<D, OPM, SOPM>) -> Result<()> {
        self.inner_log.write_install_state(write_mode, view, dec_log)
    }
}


impl<S, D, OPM, SOPM, POP, STM> DivisibleStatePersistentLog<S, D, OPM, SOPM, POP, STM>
    where S: DivisibleState + 'static,
          D: ApplicationData + 'static,
          OPM: OrderingProtocolMessage<D> + 'static,
          SOPM: StatefulOrderProtocolMessage<D, OPM> + 'static,
          POP: PermissionedOrderingProtocolMessage + 'static,
          STM: StateTransferMessage + 'static
{
    fn init_div_log<K, T, POS, PSP>(executor: ExecutorHandle<D>, db_path: K) -> Result<Self>
        where
            K: AsRef<Path>,
            T: PersistentLogModeTrait,
            POS: PersistableOrderProtocol<D, OPM, SOPM> + Send + 'static,
            PSP: PersistableStateTransferProtocol + Send + 'static {
        let mut message_types = POS::message_types();

        let mut prefixes = vec![COLUMN_FAMILY_OTHER, COLUMN_FAMILY_PROOFS];

        prefixes.append(&mut message_types);

        let log_mode = T::init_persistent_log(executor);

        let mut response_txs = vec![];

        match &log_mode {
            PersistentLogMode::Strict(handle) => response_txs.push(handle.logger_tx().clone()),
            _ => {}
        }

        let kvdb = KVDB::new(db_path, prefixes)?;

        let (tx, rx) = channel::new_bounded_sync(1024);

        let worker = PersistentLogWorker::<D, OPM, SOPM, POP, POS, PSP>::new(rx, response_txs, kvdb.clone());

        let (state_tx, state_rx) = channel::new_bounded_sync(10);

        let worker = DivStatePersistentLogWorker::<S, D, OPM, SOPM, POP, POS, PSP>::new(state_rx, worker, kvdb.clone())?;

        match &log_mode {
            PersistentLogMode::Strict(_) | PersistentLogMode::Optimistic => {
                std::thread::Builder::new().name(format!("Persistent log Worker #1"))
                    .spawn(move || {
                        worker.work();
                    }).unwrap();
            }
            _ => {}
        }

        let persistent_log_write_stub = PersistentLogWriteStub { tx };

        let worker_handle = Arc::new(PersistentLogWorkerHandle::new(vec![persistent_log_write_stub]));

        let init_log = PersistentLog {
            persistency_mode: log_mode,
            worker_handle,
            p: Default::default(),
            db: kvdb,
        };

        let persistent_div_state = PersistentDivStateStub { tx: state_tx };

        let worker_handle = Arc::new(PersistentDivStateHandle::new(vec![persistent_div_state]));

        Ok(Self {
            request_tx: worker_handle,
            inner_log: init_log,
        })
    }
}

impl<S, D, OPM, SOPM, POP, STM> OrderingProtocolLog<D, OPM> for DivisibleStatePersistentLog<S, D, OPM, SOPM, POP, STM>
    where S: DivisibleState + 'static,
          D: ApplicationData + 'static,
          OPM: OrderingProtocolMessage<D> + 'static,
          SOPM: StatefulOrderProtocolMessage<D, OPM> + 'static,
          POP: PermissionedOrderingProtocolMessage + 'static,
          STM: StateTransferMessage + 'static
{
    fn write_committed_seq_no(&self, write_mode: OperationMode, seq: SeqNo) -> Result<()> {
        self.inner_log.write_committed_seq_no(write_mode, seq)
    }

    fn write_message(&self, write_mode: OperationMode, msg: Arc<ReadOnly<StoredMessage<LoggableMessage<D, OPM>>>>) -> Result<()> {
        self.inner_log.write_message(write_mode, msg)
    }

    fn write_decision_metadata(&self, write_mode: OperationMode, metadata: SerProofMetadata<D, OPM>) -> Result<()> {
        self.inner_log.write_decision_metadata(write_mode, metadata)
    }

    fn write_proof(&self, write_mode: OperationMode, proof: SerProof<D, OPM>) -> Result<()> {
        self.inner_log.write_proof(write_mode, proof)
    }

    fn write_invalidate(&self, write_mode: OperationMode, seq: SeqNo) -> Result<()> {
        self.inner_log.write_invalidate(write_mode, seq)
    }
}

impl<S, D, OPM, SOPM, POP, STM> StatefulOrderingProtocolLog<D, OPM, SOPM, POP> for DivisibleStatePersistentLog<S, D, OPM, SOPM, POP, STM>
    where S: DivisibleState + 'static,
          D: ApplicationData + 'static,
          OPM: OrderingProtocolMessage<D> + 'static,
          SOPM: StatefulOrderProtocolMessage<D, OPM> + 'static,
          POP: PermissionedOrderingProtocolMessage + 'static,
          STM: StateTransferMessage + 'static
{
    fn write_view_info(&self, write_mode: OperationMode, view_seq: View<POP>) -> Result<()> {
        self.inner_log.write_view_info(write_mode, view_seq)
    }

    fn read_state(&self, write_mode: OperationMode) -> Result<Option<(View<POP>, DecLog<D, OPM, SOPM>)>> {
        self.inner_log.read_state(write_mode)
    }

    fn write_install_state(&self, write_mode: OperationMode, view: View<POP>, dec_log: DecLog<D, OPM, SOPM>) -> Result<()> {
        self.inner_log.write_install_state(write_mode, view, dec_log)
    }
}

impl<S, D, OPM, SOPM, POP, STM> DivisibleStateLog<S> for DivisibleStatePersistentLog<S, D, OPM, SOPM, POP, STM>
    where S: DivisibleState + 'static,
          D: ApplicationData + 'static,
          OPM: OrderingProtocolMessage<D> + 'static,
          SOPM: StatefulOrderProtocolMessage<D, OPM> + 'static,
          POP: PermissionedOrderingProtocolMessage + 'static,
          STM: StateTransferMessage + 'static
{
    fn write_descriptor(&self, write_mode: OperationMode, checkpoint: S::StateDescriptor) -> Result<()> {
        match self.inner_log.persistency_mode {
=======
    fn write_decision_log(&self, mode: OperationMode, log: DecLog<D, OPM, POPT, LS>) -> Result<()> {
        match self.persistency_mode {
>>>>>>> 085ed76a
            PersistentLogMode::Strict(_) | PersistentLogMode::Optimistic => {
                match mode {
                    OperationMode::NonBlockingSync(callback) => {
                        self.worker_handle.queue_install_state((log,), callback)
                    }
                    OperationMode::BlockingSync => todo!()
                }
            }
            PersistentLogMode::None => Ok(())
        }
    }

    fn wait_for_full_persistence(&self, batch: UpdateBatch<D::Request>, decision_logging: LoggingDecision) -> Result<Option<UpdateBatch<D::Request>>> {
        match &self.persistency_mode {
            PersistentLogMode::Strict(backlog) => {
                backlog.queue_decision(batch, decision_logging)?;

                Ok(None)
            }
            PersistentLogMode::None | PersistentLogMode::Optimistic => Ok(Some(batch))
        }
    }

    fn write_decision_log_metadata(&self, mode: OperationMode, log_metadata: DecLogMetadata<D, OPM, POPT, LS>) -> Result<()> {
        match self.persistency_mode {
            PersistentLogMode::Strict(_) | PersistentLogMode::Optimistic => {
                match mode {
                    OperationMode::NonBlockingSync(callback) => {
                        self.worker_handle.queue_decision_log_metadata(log_metadata, callback)
                    }
                    OperationMode::BlockingSync => todo!()
                }
            }
            PersistentLogMode::None => Ok(())
        }
    }

}

impl<D, OPM, POPT, LS, POP, STM> Clone for PersistentLog<D, OPM, POPT, LS, POP, STM>
    where D: ApplicationData + 'static,
          OPM: OrderingProtocolMessage<D> + 'static,
          POPT: PersistentOrderProtocolTypes<D, OPM> + 'static,
          LS: DecisionLogMessage<D, OPM, POPT> + 'static,
          POP: PermissionedOrderingProtocolMessage + 'static,
          STM: StateTransferMessage + 'static {
    fn clone(&self) -> Self {
        Self {
            persistency_mode: self.persistency_mode.clone(),
            worker_handle: self.worker_handle.clone(),
            p: Default::default(),
            db: self.db.clone(),
        }
    }
}

impl<D: ApplicationData> Clone for PersistentLogMode<D> {
    fn clone(&self) -> Self {
        match self {
            PersistentLogMode::Strict(handle) => {
                PersistentLogMode::Strict(handle.clone())
            }
            PersistentLogMode::Optimistic => {
                PersistentLogMode::Optimistic
            }
            PersistentLogMode::None => {
                PersistentLogMode::None
            }
        }
    }
}

<|MERGE_RESOLUTION|>--- conflicted
+++ resolved
@@ -20,10 +20,7 @@
 use atlas_core::smr::smr_decision_log::{DecisionLogPersistenceHelper, DecLog, DecLogMetadata, LoggingDecision, ShareableMessage};
 use atlas_core::state_transfer::Checkpoint;
 use atlas_core::state_transfer::networking::serialize::StateTransferMessage;
-<<<<<<< HEAD
-=======
 use atlas_smr_application::app::UpdateBatch;
->>>>>>> 085ed76a
 use atlas_smr_application::ExecutorHandle;
 use atlas_smr_application::serialize::ApplicationData;
 use atlas_smr_application::state::divisible_state::DivisibleState;
@@ -334,11 +331,7 @@
     }
 
     #[inline]
-<<<<<<< HEAD
-    fn write_decision_metadata(&self, write_mode: OperationMode, metadata: SerProofMetadata<D, OPM>) -> Result<()> {
-=======
     fn write_decision_metadata(&self, write_mode: OperationMode, metadata: DecisionMetadata<D, OPM>) -> Result<()> {
->>>>>>> 085ed76a
         match self.persistency_mode {
             PersistentLogMode::Strict(_) | PersistentLogMode::Optimistic => {
                 match write_mode {
@@ -440,197 +433,8 @@
         }
     }
 
-<<<<<<< HEAD
-impl<S, D, OPM, SOPM, POP, STM> OrderingProtocolLog<D, OPM> for MonStatePersistentLog<S, D, OPM, SOPM, POP, STM>
-    where S: MonolithicState + 'static,
-          D: ApplicationData + 'static,
-          OPM: OrderingProtocolMessage<D> + 'static,
-          SOPM: StatefulOrderProtocolMessage<D, OPM> + 'static,
-          POP: PermissionedOrderingProtocolMessage + 'static,
-          STM: StateTransferMessage + 'static {
-    #[inline]
-    fn write_committed_seq_no(&self, write_mode: OperationMode, seq: SeqNo) -> Result<()> {
-        self.inner_log.write_committed_seq_no(write_mode, seq)
-    }
-
-    #[inline]
-    fn write_message(&self, write_mode: OperationMode, msg: Arc<ReadOnly<StoredMessage<LoggableMessage<D, OPM>>>>) -> Result<()> {
-        self.inner_log.write_message(write_mode, msg)
-    }
-
-    #[inline]
-    fn write_decision_metadata(&self, write_mode: OperationMode, metadata: SerProofMetadata<D, OPM>) -> Result<()> {
-        self.inner_log.write_decision_metadata(write_mode, metadata)
-    }
-
-    #[inline]
-    fn write_proof(&self, write_mode: OperationMode, proof: SerProof<D, OPM>) -> Result<()> {
-        self.inner_log.write_proof(write_mode, proof)
-    }
-
-    #[inline]
-    fn write_invalidate(&self, write_mode: OperationMode, seq: SeqNo) -> Result<()> {
-        self.inner_log.write_invalidate(write_mode, seq)
-    }
-}
-
-impl<S, D, OPM, SOPM, POP, STM> StatefulOrderingProtocolLog<D, OPM, SOPM, POP> for MonStatePersistentLog<S, D, OPM, SOPM, POP, STM>
-    where S: MonolithicState + 'static,
-          D: ApplicationData + 'static,
-          OPM: OrderingProtocolMessage<D> + 'static,
-          SOPM: StatefulOrderProtocolMessage<D, OPM> + 'static,
-          POP: PermissionedOrderingProtocolMessage + 'static,
-          STM: StateTransferMessage + 'static {
-    #[inline]
-    fn write_view_info(&self, write_mode: OperationMode, view_seq: View<POP>) -> Result<()> {
-        self.inner_log.write_view_info(write_mode, view_seq)
-    }
-
-    fn read_state(&self, write_mode: OperationMode) -> Result<Option<(View<POP>, DecLog<D, OPM, SOPM>)>> {
-        self.inner_log.read_state(write_mode)
-    }
-
-    fn write_install_state(&self, write_mode: OperationMode, view: View<POP>, dec_log: DecLog<D, OPM, SOPM>) -> Result<()> {
-        self.inner_log.write_install_state(write_mode, view, dec_log)
-    }
-}
-
-
-impl<S, D, OPM, SOPM, POP, STM> DivisibleStatePersistentLog<S, D, OPM, SOPM, POP, STM>
-    where S: DivisibleState + 'static,
-          D: ApplicationData + 'static,
-          OPM: OrderingProtocolMessage<D> + 'static,
-          SOPM: StatefulOrderProtocolMessage<D, OPM> + 'static,
-          POP: PermissionedOrderingProtocolMessage + 'static,
-          STM: StateTransferMessage + 'static
-{
-    fn init_div_log<K, T, POS, PSP>(executor: ExecutorHandle<D>, db_path: K) -> Result<Self>
-        where
-            K: AsRef<Path>,
-            T: PersistentLogModeTrait,
-            POS: PersistableOrderProtocol<D, OPM, SOPM> + Send + 'static,
-            PSP: PersistableStateTransferProtocol + Send + 'static {
-        let mut message_types = POS::message_types();
-
-        let mut prefixes = vec![COLUMN_FAMILY_OTHER, COLUMN_FAMILY_PROOFS];
-
-        prefixes.append(&mut message_types);
-
-        let log_mode = T::init_persistent_log(executor);
-
-        let mut response_txs = vec![];
-
-        match &log_mode {
-            PersistentLogMode::Strict(handle) => response_txs.push(handle.logger_tx().clone()),
-            _ => {}
-        }
-
-        let kvdb = KVDB::new(db_path, prefixes)?;
-
-        let (tx, rx) = channel::new_bounded_sync(1024);
-
-        let worker = PersistentLogWorker::<D, OPM, SOPM, POP, POS, PSP>::new(rx, response_txs, kvdb.clone());
-
-        let (state_tx, state_rx) = channel::new_bounded_sync(10);
-
-        let worker = DivStatePersistentLogWorker::<S, D, OPM, SOPM, POP, POS, PSP>::new(state_rx, worker, kvdb.clone())?;
-
-        match &log_mode {
-            PersistentLogMode::Strict(_) | PersistentLogMode::Optimistic => {
-                std::thread::Builder::new().name(format!("Persistent log Worker #1"))
-                    .spawn(move || {
-                        worker.work();
-                    }).unwrap();
-            }
-            _ => {}
-        }
-
-        let persistent_log_write_stub = PersistentLogWriteStub { tx };
-
-        let worker_handle = Arc::new(PersistentLogWorkerHandle::new(vec![persistent_log_write_stub]));
-
-        let init_log = PersistentLog {
-            persistency_mode: log_mode,
-            worker_handle,
-            p: Default::default(),
-            db: kvdb,
-        };
-
-        let persistent_div_state = PersistentDivStateStub { tx: state_tx };
-
-        let worker_handle = Arc::new(PersistentDivStateHandle::new(vec![persistent_div_state]));
-
-        Ok(Self {
-            request_tx: worker_handle,
-            inner_log: init_log,
-        })
-    }
-}
-
-impl<S, D, OPM, SOPM, POP, STM> OrderingProtocolLog<D, OPM> for DivisibleStatePersistentLog<S, D, OPM, SOPM, POP, STM>
-    where S: DivisibleState + 'static,
-          D: ApplicationData + 'static,
-          OPM: OrderingProtocolMessage<D> + 'static,
-          SOPM: StatefulOrderProtocolMessage<D, OPM> + 'static,
-          POP: PermissionedOrderingProtocolMessage + 'static,
-          STM: StateTransferMessage + 'static
-{
-    fn write_committed_seq_no(&self, write_mode: OperationMode, seq: SeqNo) -> Result<()> {
-        self.inner_log.write_committed_seq_no(write_mode, seq)
-    }
-
-    fn write_message(&self, write_mode: OperationMode, msg: Arc<ReadOnly<StoredMessage<LoggableMessage<D, OPM>>>>) -> Result<()> {
-        self.inner_log.write_message(write_mode, msg)
-    }
-
-    fn write_decision_metadata(&self, write_mode: OperationMode, metadata: SerProofMetadata<D, OPM>) -> Result<()> {
-        self.inner_log.write_decision_metadata(write_mode, metadata)
-    }
-
-    fn write_proof(&self, write_mode: OperationMode, proof: SerProof<D, OPM>) -> Result<()> {
-        self.inner_log.write_proof(write_mode, proof)
-    }
-
-    fn write_invalidate(&self, write_mode: OperationMode, seq: SeqNo) -> Result<()> {
-        self.inner_log.write_invalidate(write_mode, seq)
-    }
-}
-
-impl<S, D, OPM, SOPM, POP, STM> StatefulOrderingProtocolLog<D, OPM, SOPM, POP> for DivisibleStatePersistentLog<S, D, OPM, SOPM, POP, STM>
-    where S: DivisibleState + 'static,
-          D: ApplicationData + 'static,
-          OPM: OrderingProtocolMessage<D> + 'static,
-          SOPM: StatefulOrderProtocolMessage<D, OPM> + 'static,
-          POP: PermissionedOrderingProtocolMessage + 'static,
-          STM: StateTransferMessage + 'static
-{
-    fn write_view_info(&self, write_mode: OperationMode, view_seq: View<POP>) -> Result<()> {
-        self.inner_log.write_view_info(write_mode, view_seq)
-    }
-
-    fn read_state(&self, write_mode: OperationMode) -> Result<Option<(View<POP>, DecLog<D, OPM, SOPM>)>> {
-        self.inner_log.read_state(write_mode)
-    }
-
-    fn write_install_state(&self, write_mode: OperationMode, view: View<POP>, dec_log: DecLog<D, OPM, SOPM>) -> Result<()> {
-        self.inner_log.write_install_state(write_mode, view, dec_log)
-    }
-}
-
-impl<S, D, OPM, SOPM, POP, STM> DivisibleStateLog<S> for DivisibleStatePersistentLog<S, D, OPM, SOPM, POP, STM>
-    where S: DivisibleState + 'static,
-          D: ApplicationData + 'static,
-          OPM: OrderingProtocolMessage<D> + 'static,
-          SOPM: StatefulOrderProtocolMessage<D, OPM> + 'static,
-          POP: PermissionedOrderingProtocolMessage + 'static,
-          STM: StateTransferMessage + 'static
-{
-    fn write_descriptor(&self, write_mode: OperationMode, checkpoint: S::StateDescriptor) -> Result<()> {
-        match self.inner_log.persistency_mode {
-=======
     fn write_decision_log(&self, mode: OperationMode, log: DecLog<D, OPM, POPT, LS>) -> Result<()> {
         match self.persistency_mode {
->>>>>>> 085ed76a
             PersistentLogMode::Strict(_) | PersistentLogMode::Optimistic => {
                 match mode {
                     OperationMode::NonBlockingSync(callback) => {
